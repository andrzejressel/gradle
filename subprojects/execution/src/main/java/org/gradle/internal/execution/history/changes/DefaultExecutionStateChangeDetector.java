/*
 * Copyright 2019 the original author or authors.
 *
 * Licensed under the Apache License, Version 2.0 (the "License");
 * you may not use this file except in compliance with the License.
 * You may obtain a copy of the License at
 *
 *      http://www.apache.org/licenses/LICENSE-2.0
 *
 * Unless required by applicable law or agreed to in writing, software
 * distributed under the License is distributed on an "AS IS" BASIS,
 * WITHOUT WARRANTIES OR CONDITIONS OF ANY KIND, either express or implied.
 * See the License for the specific language governing permissions and
 * limitations under the License.
 */

package org.gradle.internal.execution.history.changes;

import com.google.common.collect.ImmutableCollection;
import com.google.common.collect.ImmutableList;
import com.google.common.collect.ImmutableSortedMap;
import org.gradle.api.Describable;
import org.gradle.internal.change.CachingChangeContainer;
import org.gradle.internal.change.Change;
import org.gradle.internal.change.ChangeContainer;
import org.gradle.internal.change.ChangeVisitor;
import org.gradle.internal.change.ErrorHandlingChangeContainer;
import org.gradle.internal.change.SummarizingChangeContainer;
import org.gradle.internal.execution.history.AfterPreviousExecutionState;
import org.gradle.internal.execution.history.BeforeExecutionState;
import org.gradle.internal.fingerprint.CurrentFileCollectionFingerprint;

public class DefaultExecutionStateChangeDetector implements ExecutionStateChangeDetector {
    @Override
    public ExecutionStateChanges detectChanges(AfterPreviousExecutionState lastExecution, BeforeExecutionState thisExecution, Describable executable, boolean allowOverlappingOutputs, IncrementalInputProperties incrementalInputProperties) {
        // Capture changes in execution outcome
        ChangeContainer previousSuccessState = new PreviousSuccessChanges(
            lastExecution.isSuccessful());

        // Capture changes to implementation
        ChangeContainer implementationChanges = new ImplementationChanges(
            lastExecution.getImplementation(), lastExecution.getAdditionalImplementations(),
            thisExecution.getImplementation(), thisExecution.getAdditionalImplementations(),
            executable);

        // Capture non-file input changes
        ChangeContainer inputPropertyChanges = new PropertyChanges(
            lastExecution.getInputProperties(),
            thisExecution.getInputProperties(),
            "Input",
            executable);
        ChangeContainer inputPropertyValueChanges = new InputValueChanges(
            lastExecution.getInputProperties(),
            thisExecution.getInputProperties(),
            executable);

        // Capture input files state
        ChangeContainer inputFilePropertyChanges = new PropertyChanges(
            lastExecution.getInputFileProperties(),
            thisExecution.getInputFileProperties(),
            "Input file",
            executable);
        InputFileChanges nonIncrementalInputFileChanges = incrementalInputProperties.nonIncrementalChanges(
            lastExecution.getInputFileProperties(),
            thisExecution.getInputFileProperties()
        );
        InputFileChanges directIncrementalInputFileChanges = incrementalInputProperties.incrementalChanges(
            lastExecution.getInputFileProperties(),
            thisExecution.getInputFileProperties()
        );
        InputFileChanges incrementalInputFileChanges = errorHandling(executable, caching(directIncrementalInputFileChanges));

        // Capture output files state
        ChangeContainer outputFilePropertyChanges = new PropertyChanges(
            lastExecution.getOutputFileProperties(),
            thisExecution.getOutputFileProperties(),
            "Output",
            executable);
        OutputFileChanges uncachedOutputChanges = new OutputFileChanges(
            lastExecution.getOutputFileProperties(),
            thisExecution.getOutputFileProperties(),
            allowOverlappingOutputs);
        ChangeContainer outputFileChanges = caching(uncachedOutputChanges);

        ChangeContainer rebuildTriggeringChanges = errorHandling(executable, new SummarizingChangeContainer(previousSuccessState, implementationChanges, inputPropertyChanges, inputPropertyValueChanges, outputFilePropertyChanges, outputFileChanges, inputFilePropertyChanges, nonIncrementalInputFileChanges));

        ImmutableList.Builder<String> builder = ImmutableList.builder();
        MessageCollectingChangeVisitor visitor = new MessageCollectingChangeVisitor(builder, ExecutionStateChangeDetector.MAX_OUT_OF_DATE_MESSAGES);
        rebuildTriggeringChanges.accept(visitor);
        ImmutableList<String> rebuildReasons = builder.build();

        boolean rebuildRequired = !rebuildReasons.isEmpty();

        if (!rebuildRequired) {
            incrementalInputFileChanges.accept(visitor);
        }

        ImmutableList<String> allChangeMessages = builder.build();
        return rebuildRequired
<<<<<<< HEAD
            ? new NonIncrementalDetectedExecutionStateChanges(allChangeMessages, thisExecution.getInputFileProperties(), incrementalInputProperties)
            : new IncrementalDetectedExecutionStateChanges(incrementalInputFileChanges, allChangeMessages, incrementalInputProperties);
=======
            ? new NonIncrementalDetectedExecutionStateChanges(allChangeMessages, thisExecution.getInputFileProperties())
            : new IncrementalDetectedExecutionStateChanges(inputFileChanges, allChangeMessages, thisExecution.getInputFileProperties());
>>>>>>> 81d936e2
    }

    private static ChangeContainer caching(ChangeContainer wrapped) {
        return new CachingChangeContainer(MAX_OUT_OF_DATE_MESSAGES, wrapped);
    }

    private static InputFileChanges caching(InputFileChanges wrapped) {
        CachingChangeContainer cachingChangeContainer = new CachingChangeContainer(MAX_OUT_OF_DATE_MESSAGES, wrapped);
        return new InputFileChangesWrapper(wrapped, cachingChangeContainer);
    }

    private static ChangeContainer errorHandling(Describable executable, ChangeContainer wrapped) {
        return new ErrorHandlingChangeContainer(executable, wrapped);
    }

    private static InputFileChanges errorHandling(Describable executable, InputFileChanges wrapped) {
        ErrorHandlingChangeContainer errorHandlingChangeContainer = new ErrorHandlingChangeContainer(executable, wrapped);
        return new InputFileChangesWrapper(wrapped, errorHandlingChangeContainer);
    }

    private static class InputFileChangesWrapper implements InputFileChanges {
        private final InputFileChanges inputFileChangesDelegate;
        private final ChangeContainer changeContainerDelegate;

        public InputFileChangesWrapper(InputFileChanges inputFileChangesDelegate, ChangeContainer changeContainerDelegate) {
            this.inputFileChangesDelegate = inputFileChangesDelegate;
            this.changeContainerDelegate = changeContainerDelegate;
        }

        @Override
        public boolean accept(String propertyName, ChangeVisitor visitor) {
            return inputFileChangesDelegate.accept(propertyName, visitor);
        }

        @Override
        public boolean accept(ChangeVisitor visitor) {
            return changeContainerDelegate.accept(visitor);
        }
    }

    private static class IncrementalDetectedExecutionStateChanges extends AbstractDetectedExecutionStateChanges {
        private final InputFileChanges inputFileChanges;
        private final IncrementalInputProperties incrementalInputProperties;

        public IncrementalDetectedExecutionStateChanges(
            InputFileChanges inputFileChanges,
            ImmutableList<String> allChangeMessages,
<<<<<<< HEAD
            IncrementalInputProperties incrementalInputProperties
        ) {
            super(allChangeMessages);
=======
            ImmutableSortedMap<String, CurrentFileCollectionFingerprint> inputFileProperties) {
            super(allChangeMessages, inputFileProperties);
>>>>>>> 81d936e2
            this.inputFileChanges = inputFileChanges;
            this.incrementalInputProperties = incrementalInputProperties;
        }

        @Override
        public InputChangesInternal createInputChanges() {
            return new IncrementalInputChanges(inputFileChanges, incrementalInputProperties);
        }
    }

<<<<<<< HEAD
    private static class NonIncrementalDetectedExecutionStateChanges extends AbstractDetectedExecutionStateChanges implements ExecutionStateChanges {
        private final ImmutableSortedMap<String, CurrentFileCollectionFingerprint> inputFileProperties;
        private final IncrementalInputProperties incrementalInputProperties;

=======
    private static class NonIncrementalDetectedExecutionStateChanges extends AbstractDetectedExecutionStateChanges {
>>>>>>> 81d936e2
        public NonIncrementalDetectedExecutionStateChanges(
            ImmutableList<String> allChangeMessages,
            ImmutableSortedMap<String, CurrentFileCollectionFingerprint> inputFileProperties,
            IncrementalInputProperties incrementalInputProperties
        ) {
<<<<<<< HEAD
            super(allChangeMessages);
            this.inputFileProperties = inputFileProperties;
            this.incrementalInputProperties = incrementalInputProperties;
=======
            super(allChangeMessages, inputFileProperties);
>>>>>>> 81d936e2
        }

        @Override
        public InputChangesInternal createInputChanges() {
            return new NonIncrementalInputChanges(inputFileProperties, incrementalInputProperties);
        }
    }

    private static abstract class AbstractDetectedExecutionStateChanges implements ExecutionStateChanges {
        private final ImmutableList<String> allChangeMessages;
        protected final ImmutableSortedMap<String, CurrentFileCollectionFingerprint> inputFileProperties;

        public AbstractDetectedExecutionStateChanges(
            ImmutableList<String> allChangeMessages,
            ImmutableSortedMap<String, CurrentFileCollectionFingerprint> inputFileProperties) {
            this.allChangeMessages = allChangeMessages;
            this.inputFileProperties = inputFileProperties;
        }

        public ImmutableList<String> getAllChangeMessages() {
            return allChangeMessages;
        }

        @Override
        public ExecutionStateChanges withEnforcedRebuild(String rebuildReason) {
            return new RebuildExecutionStateChanges(rebuildReason, inputFileProperties);
        }
    }

    private static class MessageCollectingChangeVisitor implements ChangeVisitor {
        private final ImmutableCollection.Builder<String> messages;
        private final int max;
        private int count;

        public MessageCollectingChangeVisitor(ImmutableCollection.Builder<String> messages, int max) {
            this.messages = messages;
            this.max = max;
        }

        @Override
        public boolean visitChange(Change change) {
            messages.add(change.getMessage());
            return ++count < max;
        }
    }
}<|MERGE_RESOLUTION|>--- conflicted
+++ resolved
@@ -97,13 +97,8 @@
 
         ImmutableList<String> allChangeMessages = builder.build();
         return rebuildRequired
-<<<<<<< HEAD
             ? new NonIncrementalDetectedExecutionStateChanges(allChangeMessages, thisExecution.getInputFileProperties(), incrementalInputProperties)
-            : new IncrementalDetectedExecutionStateChanges(incrementalInputFileChanges, allChangeMessages, incrementalInputProperties);
-=======
-            ? new NonIncrementalDetectedExecutionStateChanges(allChangeMessages, thisExecution.getInputFileProperties())
-            : new IncrementalDetectedExecutionStateChanges(inputFileChanges, allChangeMessages, thisExecution.getInputFileProperties());
->>>>>>> 81d936e2
+            : new IncrementalDetectedExecutionStateChanges(allChangeMessages, thisExecution.getInputFileProperties(), incrementalInputFileChanges, incrementalInputProperties);
     }
 
     private static ChangeContainer caching(ChangeContainer wrapped) {
@@ -146,21 +141,15 @@
 
     private static class IncrementalDetectedExecutionStateChanges extends AbstractDetectedExecutionStateChanges {
         private final InputFileChanges inputFileChanges;
-        private final IncrementalInputProperties incrementalInputProperties;
 
         public IncrementalDetectedExecutionStateChanges(
-            InputFileChanges inputFileChanges,
             ImmutableList<String> allChangeMessages,
-<<<<<<< HEAD
+            ImmutableSortedMap<String, CurrentFileCollectionFingerprint> inputFileProperties,
+            InputFileChanges incrementalInputFileChanges,
             IncrementalInputProperties incrementalInputProperties
         ) {
-            super(allChangeMessages);
-=======
-            ImmutableSortedMap<String, CurrentFileCollectionFingerprint> inputFileProperties) {
-            super(allChangeMessages, inputFileProperties);
->>>>>>> 81d936e2
-            this.inputFileChanges = inputFileChanges;
-            this.incrementalInputProperties = incrementalInputProperties;
+            super(allChangeMessages, inputFileProperties, incrementalInputProperties);
+            this.inputFileChanges = incrementalInputFileChanges;
         }
 
         @Override
@@ -169,26 +158,14 @@
         }
     }
 
-<<<<<<< HEAD
-    private static class NonIncrementalDetectedExecutionStateChanges extends AbstractDetectedExecutionStateChanges implements ExecutionStateChanges {
-        private final ImmutableSortedMap<String, CurrentFileCollectionFingerprint> inputFileProperties;
-        private final IncrementalInputProperties incrementalInputProperties;
-
-=======
     private static class NonIncrementalDetectedExecutionStateChanges extends AbstractDetectedExecutionStateChanges {
->>>>>>> 81d936e2
+
         public NonIncrementalDetectedExecutionStateChanges(
             ImmutableList<String> allChangeMessages,
             ImmutableSortedMap<String, CurrentFileCollectionFingerprint> inputFileProperties,
             IncrementalInputProperties incrementalInputProperties
         ) {
-<<<<<<< HEAD
-            super(allChangeMessages);
-            this.inputFileProperties = inputFileProperties;
-            this.incrementalInputProperties = incrementalInputProperties;
-=======
-            super(allChangeMessages, inputFileProperties);
->>>>>>> 81d936e2
+            super(allChangeMessages, inputFileProperties, incrementalInputProperties);
         }
 
         @Override
@@ -200,21 +177,24 @@
     private static abstract class AbstractDetectedExecutionStateChanges implements ExecutionStateChanges {
         private final ImmutableList<String> allChangeMessages;
         protected final ImmutableSortedMap<String, CurrentFileCollectionFingerprint> inputFileProperties;
+        protected final IncrementalInputProperties incrementalInputProperties;
 
         public AbstractDetectedExecutionStateChanges(
             ImmutableList<String> allChangeMessages,
-            ImmutableSortedMap<String, CurrentFileCollectionFingerprint> inputFileProperties) {
+            ImmutableSortedMap<String, CurrentFileCollectionFingerprint> incrementalInputFileProperties, IncrementalInputProperties incrementalInputProperties) {
             this.allChangeMessages = allChangeMessages;
-            this.inputFileProperties = inputFileProperties;
-        }
-
+            this.inputFileProperties = incrementalInputFileProperties;
+            this.incrementalInputProperties = incrementalInputProperties;
+        }
+
+        @Override
         public ImmutableList<String> getAllChangeMessages() {
             return allChangeMessages;
         }
 
         @Override
         public ExecutionStateChanges withEnforcedRebuild(String rebuildReason) {
-            return new RebuildExecutionStateChanges(rebuildReason, inputFileProperties);
+            return new RebuildExecutionStateChanges(rebuildReason, inputFileProperties, incrementalInputProperties);
         }
     }
 
