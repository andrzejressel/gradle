/*
 * Copyright 2020 the original author or authors.
 *
 * Licensed under the Apache License, Version 2.0 (the "License");
 * you may not use this file except in compliance with the License.
 * You may obtain a copy of the License at
 *
 *      http://www.apache.org/licenses/LICENSE-2.0
 *
 * Unless required by applicable law or agreed to in writing, software
 * distributed under the License is distributed on an "AS IS" BASIS,
 * WITHOUT WARRANTIES OR CONDITIONS OF ANY KIND, either express or implied.
 * See the License for the specific language governing permissions and
 * limitations under the License.
 */
package org.gradle.api.internal.artifacts;

import com.google.common.collect.ImmutableSet;
import com.google.common.collect.Sets;
import org.gradle.api.Named;
import org.gradle.api.attributes.Attribute;
import org.gradle.api.attributes.Bundling;
import org.gradle.api.attributes.Category;
import org.gradle.api.attributes.DocsType;
import org.gradle.api.attributes.LibraryElements;
import org.gradle.api.attributes.Usage;
import org.gradle.api.attributes.CompileView;
import org.gradle.api.attributes.java.TargetJvmEnvironment;
import org.gradle.api.attributes.java.TargetJvmVersion;
import org.gradle.api.internal.attributes.AttributeDescriber;
import org.gradle.api.internal.project.ProjectInternal;
import org.gradle.internal.Cast;

import javax.annotation.Nullable;
import java.util.Map;
import java.util.Set;

class JavaEcosystemAttributesDescriber implements AttributeDescriber {
    private final static Set<Attribute<?>> ATTRIBUTES = ImmutableSet.of(
        Usage.USAGE_ATTRIBUTE,
        CompileView.VIEW_ATTRIBUTE,
        Category.CATEGORY_ATTRIBUTE,
        LibraryElements.LIBRARY_ELEMENTS_ATTRIBUTE,
        Bundling.BUNDLING_ATTRIBUTE,
        TargetJvmVersion.TARGET_JVM_VERSION_ATTRIBUTE,
        TargetJvmEnvironment.TARGET_JVM_ENVIRONMENT_ATTRIBUTE,
        DocsType.DOCS_TYPE_ATTRIBUTE,
        ProjectInternal.STATUS_ATTRIBUTE
    );

    @Override
    public Set<Attribute<?>> getAttributes() {
        return ATTRIBUTES;
    }

    @SuppressWarnings("ConstantConditions")
    @Override
    public String describeAttributeSet(Map<Attribute<?>, ?> attributes) {
        Object category = attr(attributes, Category.CATEGORY_ATTRIBUTE);
        Object usage = attr(attributes, Usage.USAGE_ATTRIBUTE);
        Object view = attr(attributes, CompileView.VIEW_ATTRIBUTE);
        Object le = attr(attributes, LibraryElements.LIBRARY_ELEMENTS_ATTRIBUTE);
        Object bundling = attr(attributes, Bundling.BUNDLING_ATTRIBUTE);
        Object targetJvmEnvironment = attr(attributes, TargetJvmEnvironment.TARGET_JVM_ENVIRONMENT_ATTRIBUTE);
        Object targetJvm = attr(attributes, TargetJvmVersion.TARGET_JVM_VERSION_ATTRIBUTE);
        Object docsType = attr(attributes, DocsType.DOCS_TYPE_ATTRIBUTE);
        Object status = attr(attributes, ProjectInternal.STATUS_ATTRIBUTE);

        StringBuilder sb = new StringBuilder();
        if (view != null) {
            describeCompileView(view, sb);
            sb.append(" of ");
        }
        if (category != null) {
            if (docsType != null && toName(category).equals(Category.DOCUMENTATION)) {
                describeDocsType(docsType, sb);
            } else {
                describeCategory(category, sb);
            }
        } else {
            if (docsType != null && category == null) {
                describeDocsType(docsType, sb);
            } else {
                sb.append("a component");
            }
        }
        if (usage != null) {
            sb.append(" for use during ");
            describeUsage(usage, sb);
        }
        if (status != null) {
            sb.append(", with a ");
            describeStatus(status, sb);
        }
        if (targetJvm != null) {
            sb.append(", compatible with ");
            describeTargetJvm(targetJvm, sb);
        }
        if (le != null) {
            sb.append(", ");
            describeLibraryElements(le, sb);
        }
        if (targetJvmEnvironment != null) {
            sb.append(", preferably optimized for ");
            describeTargetJvmEnvironment(targetJvmEnvironment, sb);
        }
        if (bundling != null) {
            sb.append(", and ");
            describeBundling(bundling, sb);
        }
        processExtraAttributes(attributes, sb);
        return sb.toString();
    }

    private static void describeStatus(Object status, StringBuilder sb) {
        sb.append(toName(status)).append(" status");
    }

    @Nullable
    private static <T> Object attr(Map<Attribute<?>, ?> attributes, Attribute<T> attribute) {
        return Cast.uncheckedCast(attributes.get(attribute));
    }

    private void processExtraAttributes(Map<Attribute<?>, ?> attributes, StringBuilder sb) {
        Set<Attribute<?>> remaining = Sets.newLinkedHashSet(attributes.keySet());
        remaining.removeAll(ATTRIBUTES);
        if (!remaining.isEmpty()) {
            sb.append(", as well as ");
            boolean comma = false;
            for (Attribute<?> attribute : remaining) {
                if (comma) {
                    sb.append(", ");
                }
                describeGenericAttribute(sb, attribute, attr(attributes, attribute));
                comma = true;
            }
        }
    }

    @Override
    public String describeMissingAttribute(Attribute<?> attribute, Object consumerValue) {
        StringBuilder sb = new StringBuilder();
        if (Usage.USAGE_ATTRIBUTE.equals(attribute)) {
            sb.append("its usage (required ");
            describeUsage(consumerValue, sb);
            sb.append(")");
        } else if (CompileView.VIEW_ATTRIBUTE.equals(attribute)) {
            sb.append("its compile view (required ");
            describeCompileView(consumerValue, sb);
            sb.append(")");
        } else if (TargetJvmEnvironment.TARGET_JVM_ENVIRONMENT_ATTRIBUTE.equals(attribute)) {
            sb.append("its target Java environment (preferred optimized for ");
            describeTargetJvmEnvironment(consumerValue, sb);
            sb.append(")");
        } else if (TargetJvmVersion.TARGET_JVM_VERSION_ATTRIBUTE.equals(attribute)) {
            sb.append("its target Java version (required compatibility with ");
            describeTargetJvm(consumerValue, sb);
            sb.append(")");
        } else if (Category.CATEGORY_ATTRIBUTE.equals(attribute)) {
            sb.append("its component category (required ");
            describeCategory(consumerValue, sb);
            sb.append(")");
        } else if (Bundling.BUNDLING_ATTRIBUTE.equals(attribute)) {
            sb.append("how its dependencies are found (required ");
            describeBundling(consumerValue, sb);
            sb.append(")");
        } else if (LibraryElements.LIBRARY_ELEMENTS_ATTRIBUTE.equals(attribute)) {
            sb.append("its elements (required them ");
            describeLibraryElements(consumerValue, sb);
            sb.append(")");
        } else if (DocsType.DOCS_TYPE_ATTRIBUTE.equals(attribute)) {
            sb.append("the documentation type (required ");
            describeDocsType(consumerValue, sb);
            sb.append(")");
        } else if (ProjectInternal.STATUS_ATTRIBUTE.equals(attribute)) {
            sb.append("its status (required ");
            describeStatus(consumerValue, sb);
            sb.append(")");
        } else {
            return null;
        }
        return sb.toString();
    }

    public void describeGenericAttribute(StringBuilder sb, Attribute<?> attribute, Object value) {
        sb.append("attribute '").append(attribute.getName()).append("' with value '").append(value).append("'");
    }

    @Override
    public String describeExtraAttribute(Attribute<?> attribute, Object producerValue) {
        StringBuilder sb = new StringBuilder();
        if (sameAttribute(Usage.USAGE_ATTRIBUTE, attribute)) {
            describeUsage(producerValue, sb);
        } else if (CompileView.VIEW_ATTRIBUTE.equals(attribute)) {
            describeCompileView(producerValue, sb);
        } else if (sameAttribute(TargetJvmVersion.TARGET_JVM_VERSION_ATTRIBUTE, attribute)) {
            sb.append("compatibility with ");
            describeTargetJvm(producerValue, sb);
        } else if (sameAttribute(Category.CATEGORY_ATTRIBUTE, attribute)) {
            describeCategory(producerValue, sb);
        } else if (sameAttribute(DocsType.DOCS_TYPE_ATTRIBUTE, attribute)) {
            describeDocsType(producerValue, sb);
        } else if (sameAttribute(ProjectInternal.STATUS_ATTRIBUTE, attribute)) {
            describeStatus(producerValue, sb);
        } else if (sameAttribute(Bundling.BUNDLING_ATTRIBUTE, attribute)) {
            describeBundling(producerValue, sb);
        } else if (sameAttribute(LibraryElements.LIBRARY_ELEMENTS_ATTRIBUTE, attribute)) {
            sb.append("its elements ");
            describeLibraryElements(producerValue, sb);
        } else {
            describeGenericAttribute(sb, attribute, producerValue);
        }
        return sb.toString();
    }

    // A type independent comparator, because of desugaring
    private static boolean sameAttribute(Attribute<?> first, Attribute<?> second) {
        return first.equals(second) || first.getName().equals(second.getName());
    }

    private static void describeBundling(Object bundling, StringBuilder sb) {
        String name = toName(bundling);
        switch (name) {
            case Bundling.EXTERNAL:
                sb.append("its dependencies declared externally");
                break;
            case Bundling.EMBEDDED:
                sb.append("its dependencies bundled (fat jar)");
                break;
            case Bundling.SHADOWED:
                sb.append("its dependencies repackaged (shadow jar)");
                break;
            default:
                sb.append("its dependencies found as '").append(name).append("'");
        }
    }

    private static void describeLibraryElements(Object le, StringBuilder sb) {
        String name = toName(le);
        switch (name) {
            case LibraryElements.JAR:
                sb.append("packaged as a jar");
                break;
            case LibraryElements.CLASSES:
                sb.append("preferably in the form of class files");
                break;
            case LibraryElements.RESOURCES:
                sb.append("preferably only the resources files");
                break;
            case LibraryElements.CLASSES_AND_RESOURCES:
                sb.append("preferably not packaged as a jar");
                break;
            default:
                sb.append("with the library elements '").append(name).append("'");
        }
    }

    private static void describeUsage(Object usage, StringBuilder sb) {
        String str = toName(usage);
        switch (str) {
            case Usage.JAVA_API:
<<<<<<< HEAD
                sb.append("an API");
                break;
            case Usage.JAVA_RUNTIME:
                sb.append("a runtime");
=======
            case Usage.JAVA_API_CLASSES:
            case Usage.JAVA_API_JARS:
                sb.append("compile-time");
                break;
            case Usage.JAVA_RUNTIME:
            case Usage.JAVA_RUNTIME_CLASSES:
            case Usage.JAVA_RUNTIME_JARS:
                sb.append("runtime");
                break;
            default:
                sb.append("'").append(str).append("'");
        }
    }

    private static void describeCompileView(Object compileView, StringBuilder sb) {
        String str = toName(compileView);
        switch (str) {
            case CompileView.JAVA_API:
                sb.append("the API");
                break;
            case CompileView.JAVA_INTERNAL:
                sb.append("the internal");
>>>>>>> a2858e1a
                break;
            default:
                sb.append("the '").append(str).append("'");
        }
        sb.append(" view");
    }

    private static void describeTargetJvm(Object targetJvm, StringBuilder sb) {
        sb.append("Java ").append(targetJvm);
    }

    private static void describeTargetJvmEnvironment(Object targetJvmEnvironment, StringBuilder sb) {
        String name = toName(targetJvmEnvironment);
        switch (name) {
            case TargetJvmEnvironment.STANDARD_JVM:
                sb.append("standard JVMs");
                break;
            case TargetJvmEnvironment.ANDROID:
                sb.append("Android");
                break;
            default:
                sb.append(name);
        }
    }

    private static void describeCategory(Object category, StringBuilder sb) {
        String name = toName(category);
        switch (name) {
            case Category.LIBRARY:
                sb.append("a library");
                break;
            case Category.REGULAR_PLATFORM:
                sb.append("a platform");
                break;
            case Category.ENFORCED_PLATFORM:
                sb.append("an enforced platform");
                break;
            case Category.DOCUMENTATION:
                sb.append("documentation");
                break;
            default:
                sb.append("a component of category '").append(name).append("'");
        }
    }

    private static void describeDocsType(Object docsType, StringBuilder sb) {
        String name = toName(docsType);
        switch (name) {
            case DocsType.JAVADOC:
                sb.append("javadocs");
                break;
            case DocsType.SOURCES:
                sb.append("sources");
                break;
            case DocsType.USER_MANUAL:
                sb.append("a user manual");
                break;
            case DocsType.SAMPLES:
                sb.append("samples");
                break;
            case DocsType.DOXYGEN:
                sb.append("doxygen documentation");
                break;
            default:
                sb.append("documentation of type '").append(name).append("'");
        }
    }

    private static String toName(Object category) {
        return category instanceof Category ? ((Named) category).getName() : String.valueOf(category);
    }
}<|MERGE_RESOLUTION|>--- conflicted
+++ resolved
@@ -259,20 +259,10 @@
         String str = toName(usage);
         switch (str) {
             case Usage.JAVA_API:
-<<<<<<< HEAD
                 sb.append("an API");
                 break;
             case Usage.JAVA_RUNTIME:
                 sb.append("a runtime");
-=======
-            case Usage.JAVA_API_CLASSES:
-            case Usage.JAVA_API_JARS:
-                sb.append("compile-time");
-                break;
-            case Usage.JAVA_RUNTIME:
-            case Usage.JAVA_RUNTIME_CLASSES:
-            case Usage.JAVA_RUNTIME_JARS:
-                sb.append("runtime");
                 break;
             default:
                 sb.append("'").append(str).append("'");
@@ -287,7 +277,6 @@
                 break;
             case CompileView.JAVA_INTERNAL:
                 sb.append("the internal");
->>>>>>> a2858e1a
                 break;
             default:
                 sb.append("the '").append(str).append("'");
