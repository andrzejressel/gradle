--- conflicted
+++ resolved
@@ -499,9 +499,6 @@
 
 This behavior is now consistent for `buildSrc` and included builds.
 
-<<<<<<< HEAD
-==== Adding `jst.ejb` with the `eclipse wtp` plugin now removes the `jst.utility` facet
-=======
 ==== Changes to paths of included builds
 
 In order to handle conflicts between nested included build names better, Gradle now uses the directory hierarchy of included builds to assign the build path.
@@ -559,8 +556,7 @@
 Before Gradle 8.1, you ran `gradle :nestedNested:compileJava`.
 In Gradle 8.1 the invocation changes to `gradle :nested:nestedNested:compileJava`.
 
-==== Adding `jst.ejb` with the `eclipse wtp' plugin now removes the `jst.utility` facet
->>>>>>> c0f0f2b8
+==== Adding `jst.ejb` with the `eclipse wtp` plugin now removes the `jst.utility` facet
 
 The `eclipse wtp` plugin adds the `jst.utility` facet to java projects.
 Now, adding the `jst.ejb` facet implicitly removes the `jst.utility` facet:
