--- conflicted
+++ resolved
@@ -1,12 +1,7 @@
 {
   "latestReleaseSnapshot": {
-<<<<<<< HEAD
-    "version": "7.5-20220511112948+0000",
-    "buildTime": "20220511112948+0000"
-=======
     "version": "7.5-20220512230150+0000",
     "buildTime": "20220512230150+0000"
->>>>>>> 0c65dc94
   },
   "latestRc": {
     "version": "7.5-rc-1",
